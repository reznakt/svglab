import collections
import functools
<<<<<<< HEAD
import math
from collections.abc import Generator, Iterable, Sequence, Sized

import bs4
from typing_extensions import (
    SupportsFloat,
=======
import re
from collections.abc import Callable, Generator, Iterable, Sequence, Sized

import bs4
from typing_extensions import (
>>>>>>> a81ef97f
    SupportsIndex,
    TypeAlias,
    TypeIs,
    TypeVar,
<<<<<<< HEAD
=======
    overload,
>>>>>>> a81ef97f
)
from useful_types import SupportsRichComparisonT

from svglab import constants


_T = TypeVar("_T")
_DT = TypeVar("_DT")
_NT = TypeVar("_NT")

_NestedIterableItem: TypeAlias = _T | Iterable["_NestedIterableItem[_T]"]
_NestedIterable: TypeAlias = Iterable[_NestedIterableItem[_T]]

_Map: TypeAlias = Callable[[_T], _NT]


def is_empty(iterable: Iterable[object], /) -> bool:
    """Determine whether an iterable is empty.

    Args:
        iterable: The iterable to check.

    Returns:
        `True` if the iterable is empty, `False` otherwise.

    Examples:
        >>> is_empty([])
        True
        >>> is_empty([1, 2, 3])
        False
        >>> is_empty(range(0))
        True
        >>> is_empty(range(3))
        False

    """
    for _ in iterable:
        return False

    return True


def length(iterable: Iterable[_T], /) -> int:
    """Count the number of items in an iterable.

    Args:
        iterable: The iterable to count.

    Returns:
        The number of items in the iterable.

    Examples:
        >>> length([])
        0
        >>> length([1, 2, 3])
        3
        >>> length(range(0))
        0
        >>> length(range(3))
        3

    """
    return sum(1 for _ in iterable)


def take_last(iterable: Iterable[_T], /) -> _T | None:
    """Get the last item in an iterable.

    Args:
        iterable: The iterable to extract the last item from.

    Returns:
        The last item in the iterable, or `None` if the iterable is empty.

    Examples:
        >>> take_last([]) is None
        True
        >>> take_last([1, 2, 3])
        3
        >>> take_last(range(0)) is None
        True
        >>> take_last(range(3))
        2

    """
    return functools.reduce(lambda _, s: s, iterable, None)


def make_soup(element: bs4.PageElement, /) -> bs4.BeautifulSoup:
    soup = bs4.BeautifulSoup()
    soup.append(element)
    return soup


def get_formatter(*, indent: int) -> bs4.formatter.Formatter:
    if indent < 0:
        raise ValueError("Indent must be a non-negative integer.")

    return bs4.formatter.XMLFormatter(indent=indent)


def beautifulsoup_to_str(
    element: bs4.PageElement, /, *, pretty: bool, indent: int
) -> str:
    result: str

    match element, pretty:
        case bs4.NavigableString(), _:
            result = str(make_soup(element))
        case bs4.Tag(), True:
            formatter = get_formatter(indent=indent)
            soup = make_soup(element)

            result = soup.prettify(formatter=formatter)
        case bs4.Tag(), False:
            result = str(element)
        case _:
            msg = f"Unsupported type: {type(element)}"
            raise TypeError(msg)

    return result.strip()


def clamp(
    value: SupportsRichComparisonT,
    /,
    *,
    min_value: SupportsRichComparisonT,
    max_value: SupportsRichComparisonT,
) -> SupportsRichComparisonT:
    """Clamp a value between two bounds.

    Args:
        value: The value to clamp.
        min_value: The minimum value.
        max_value: The maximum value.

    Returns:
        The clamped value. If `value` is less than `min_value`, `min_value` is
        returned. If `value` is greater than `max_value`, `max_value` is
        returned. Otherwise, `value` is returned.

    Examples:
        >>> clamp(5, min_value=0, max_value=10)
        5
        >>> clamp(-5, min_value=0, max_value=10)
        0
        >>> clamp(15, min_value=0, max_value=10)
        10

    """
    return max(min(value, max_value), min_value)


def get_all_subclasses(cls: type[_T], /) -> Generator[type[_T]]:
    """Recursively obtain all subclasses of a class.

    Args:
        cls: The class to obtain subclasses for.

    Yields:
        Subclasses of the given class, including subclasses of subclasses
        (and so on).

    Examples:
        >>> class A:
        ...     pass
        >>> class B(A):
        ...     pass
        >>> class C(B):
        ...     pass
        >>> list(cls.__name__ for cls in get_all_subclasses(A))
        ['B', 'C']

    """
    queue = collections.deque([cls])

    while queue:
        subclass = queue.popleft()

        if subclass is not cls:
            yield subclass

        queue.extend(subclass.__subclasses__())


def basic_compare(other: object, /, *, self: _T) -> TypeIs[_T]:
    """Perform a basic comparison between two objects.

    This is a helper function for implementing the `__eq__` method.

    It checks if the other object is the same as the current object or
    an instance of the same class.

    Args:
        other: The other object to compare.
        self: The current object.

    Returns:
        `True` if the other object is the same as the current object or an
        instance of the same class, `False` otherwise.

    Examples:
        >>> class A:
        ...     def __eq__(self, other: object, /) -> bool:
        ...         return basic_compare(other, self=self)
        >>> A() == A()
        True
        >>> A() == 1
        False

    """
    return other is self or isinstance(other, type(self))


def flatten(iterable: _NestedIterable[_T], /) -> Generator[_T]:
    """Flatten a nested iterable.

    Args:
        iterable: The nested iterable to flatten.

    Yields:
        Items from the nested iterable, in order.

    Examples:
        >>> list(flatten([]))
        []
        >>> list(flatten([1, 2, 3]))
        [1, 2, 3]
        >>> list(flatten([[1, 2], [3, 4]]))
        [1, 2, 3, 4]
        >>> list(flatten([1, [2, 3], 4]))
        [1, 2, 3, 4]
        >>> list(flatten([1, [2, [3, [4]]]]))
        [1, 2, 3, 4]

    """
    for item in iterable:
        yield from flatten(item) if isinstance(item, Iterable) else (item,)


def prev(sequence: Sequence[_T], item: _T) -> _T:
    """Get the item before a given item in a sequence.

    Args:
        sequence: The sequence to search.
        item: The item to find the predecessor of.

    Returns:
        The item before the given item in the sequence.

    Raises:
        ValueError: If the item is not found in the sequence or if the item


    Examples:
        >>> prev([1, 2, 3], 2)
        1
        >>> prev([1, 2, 3], 1)
        Traceback (most recent call last):
            ...
        ValueError: Item 1 has no predecessor.
        >>> prev([1, 2, 3], 4)
        Traceback (most recent call last):
            ...
        ValueError: Item not found in sequence: 4

    """
    try:
        index = sequence.index(item)
    except ValueError as e:
        msg = f"Item not found in sequence: {item!r}"
        raise ValueError(msg) from e

    if index == 0:
        msg = f"Item {item!r} has no predecessor."
        raise ValueError(msg)

    return sequence[index - 1]


def pairwise(
    iterable: Iterable[_T], /, default: _DT = None
) -> Generator[tuple[_T | _DT, _T]]:
    """Iterate over pairs of items in an iterable.

    Args:
        iterable: The iterable to iterate over.
        default: The default value to use for the first item.

    Yields:
        Pairs of items from the iterable. The first item in each pair is the
        previous item, or the default value if the first item is yielded.

    Examples:
        >>> list(pairwise([]))
        []
        >>> list(pairwise([1]))
        [(None, 1)]
        >>> list(pairwise([1, 2]))
        [(None, 1), (1, 2)]
        >>> list(pairwise([1, 2, 3]))
        [(None, 1), (1, 2), (2, 3)]

    """
    prev_item = default

    for item in iterable:
        yield prev_item, item
        prev_item = item


def is_first_index(sized: Sized, index: SupportsIndex) -> bool:
    """Check if an index resolves to the first index in a `Sized` object.

    Args:
        sized: The `Sized` object to check.
        index: The index to check.

    Returns:
        `True` if the index is the first index in the `Sized` object,
        `False` otherwise.

    Examples:
        >>> is_first_index([1, 2, 3], 0)
        True
        >>> is_first_index([1, 2, 3], 1)
        False
        >>> is_first_index([1, 2, 3], -1)
        False
        >>> is_first_index([1, 2, 3], -3)
        True
        >>> is_first_index([], 0)
        True

    """
    start, *_ = slice(index, index).indices(len(sized))

    return start == 0


<<<<<<< HEAD
def is_close(
    a: SupportsFloat | SupportsIndex, b: SupportsFloat | SupportsIndex, /
) -> bool:
    """Check if two floating-point numbers are almost equal.

    Args:
        a: The first number to compare.
        b: The second number to compare.

    Returns:
        `True` if the two numbers are almost equal, `False` otherwise.

    Examples:
        import math
        >>> is_close(1.0, 1.0)
        True
        >>> is_close(1.0, 1.0 + 1e-20)
        True
        >>> is_close(1.0, 1.0 + 0.001)
        False
        >>> is_close(0, math.sin(math.pi))
        True

    """
    return math.isclose(
        a,
        b,
        rel_tol=constants.FLOAT_RELATIVE_TOLERANCE,
        abs_tol=constants.FLOAT_ABSOLUTE_TOLERANCE,
    )
=======
@overload
def apply_single_or_many(func: _Map[_T, _NT], value: _T, /) -> _NT: ...


@overload
def apply_single_or_many(
    func: _Map[_T, _NT], first: _T, second: _T, /, *values: _T
) -> tuple[_NT, ...]: ...


def apply_single_or_many(
    func: _Map[_T, _NT], /, *values: _T
) -> _NT | tuple[_NT, ...]:
    """Apply a function to one or more values.

    Args:
        func: The function to apply.
        values: The values to apply the function to.

    Returns:
        The result of applying the function to the value, or a tuple of
        such results if multiple values are provided.

    Examples:
        >>> apply_single_or_many(str, 1)
        '1'
        >>> apply_single_or_many(str, 1, 2, 3)
        ('1', '2', '3')

    """
    result = tuple(map(func, values))

    return result[0] if len(result) == 1 else result


def extract_function_name_and_args(attr: str) -> tuple[str, str] | None:
    """Extract function name and arguments from a function-call-like attribute.

    An attribute is considered to be a function call if it has the form
    `name(args)`. This function extracts the name and the arguments from such
    an attribute. If the attribute is not a function call, `None` is returned.

    Args:
    attr: The attribute to extract the function name and arguments from.

    Returns:
    A tuple containing the function name and the arguments,
    or `None` if the attribute is not a function call.

    Examples:
    >>> extract_function_name_and_args("foo()") is None  # no arguments
    True
    >>> extract_function_name_and_args("foo(42)")
    ('foo', '42')
    >>> extract_function_name_and_args("foo(42, 'bar')")
    ('foo', "42, 'bar'")
    >>> extract_function_name_and_args(
    ...     "bar"
    ... ) is None  # not a function call
    True

    """
    match = re.match(r"^([^\(\)]+)\(([^\(\)]+)\)$", attr)

    if match is None:
        return None

    return match.group(1), match.group(2)
>>>>>>> a81ef97f
<|MERGE_RESOLUTION|>--- conflicted
+++ resolved
@@ -1,27 +1,17 @@
 import collections
 import functools
-<<<<<<< HEAD
 import math
-from collections.abc import Generator, Iterable, Sequence, Sized
+import re
+from collections.abc import Callable, Generator, Iterable, Sequence, Sized
 
 import bs4
 from typing_extensions import (
     SupportsFloat,
-=======
-import re
-from collections.abc import Callable, Generator, Iterable, Sequence, Sized
-
-import bs4
-from typing_extensions import (
->>>>>>> a81ef97f
     SupportsIndex,
     TypeAlias,
     TypeIs,
     TypeVar,
-<<<<<<< HEAD
-=======
     overload,
->>>>>>> a81ef97f
 )
 from useful_types import SupportsRichComparisonT
 
@@ -363,7 +353,6 @@
     return start == 0
 
 
-<<<<<<< HEAD
 def is_close(
     a: SupportsFloat | SupportsIndex, b: SupportsFloat | SupportsIndex, /
 ) -> bool:
@@ -394,7 +383,8 @@
         rel_tol=constants.FLOAT_RELATIVE_TOLERANCE,
         abs_tol=constants.FLOAT_ABSOLUTE_TOLERANCE,
     )
-=======
+
+
 @overload
 def apply_single_or_many(func: _Map[_T, _NT], value: _T, /) -> _NT: ...
 
@@ -462,5 +452,4 @@
     if match is None:
         return None
 
-    return match.group(1), match.group(2)
->>>>>>> a81ef97f
+    return match.group(1), match.group(2)