--- conflicted
+++ resolved
@@ -622,16 +622,6 @@
     ) -> D:
         del info
 
-<<<<<<< HEAD
-        if isinstance(value, cls):
-            return value
-
-        if isinstance(value, str):
-            return cls.from_str(value)
-
-        msg = f"Expected str or {cls}, got {type(value)}"
-        raise TypeError(msg)
-=======
         match value:
             case str():
                 return cls.from_str(value)
@@ -640,7 +630,6 @@
             case _:
                 msg = f"Expected str or D, got {type(value)}"
                 raise TypeError(msg)
->>>>>>> cf959037
 
     def __apply_shorthand_formatting(self) -> D:
         """Apply shorthand formatting based on the formatter settings."""
