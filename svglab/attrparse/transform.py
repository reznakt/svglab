from __future__ import annotations

import functools
import math
import operator
from collections.abc import Iterable, Iterator

import lark
import pydantic
from typing_extensions import (
    Annotated,
<<<<<<< HEAD
    Protocol,
=======
    Literal,
>>>>>>> a81ef97f
    Self,
    TypeAlias,
    final,
    overload,
    override,
    runtime_checkable,
)

from svglab import serialize
from svglab.attrparse import point, utils


def compose(transforms: Iterable[_SupportsToMatrix], /) -> Matrix:
    """Compose a series of transformations into a single matrix.

    Args:
        transforms: The transformations to compose.

    Returns:
        The result of composing the transformations.

    Examples:
        >>> m1 = Matrix(1, 0, 0, 1, 2, 3)
        >>> m2 = Matrix(1, 0, 0, 1, 4, 5)
        >>> m3 = Matrix(1, 0, 0, 1, 6, 7)
        >>> compose([m1, m2, m3])
        Matrix(a=1.0, b=0.0, c=0.0, d=1.0, e=12.0, f=15.0)

    """
    return functools.reduce(
        operator.matmul,
        (transform.to_matrix() for transform in transforms),
    )


@runtime_checkable
class _SupportsToMatrix(Protocol):
    def to_matrix(self) -> Matrix: ...

    @overload
    def __matmul__(self, other: _SupportsToMatrix) -> Matrix: ...

    @overload
    def __matmul__(self, other: point.Point) -> point.Point: ...

    @overload
    def __matmul__(
        self, other: Iterable[point.Point]
    ) -> Iterator[point.Point]: ...

    def __matmul__(
        self,
        other: _SupportsToMatrix | point.Point | Iterable[point.Point],
    ) -> Matrix | point.Point | Iterator[point.Point]:
        matrix = self.to_matrix()

        match other:
            case point.Point(x, y):
                return point.Point(
                    x=matrix.a * x + matrix.c * y + matrix.e,
                    y=matrix.b * x + matrix.d * y + matrix.f,
                )
            case Matrix():
                return Matrix(
                    a=matrix.a * other.a + matrix.c * other.b,
                    b=matrix.b * other.a + matrix.d * other.b,
                    c=matrix.a * other.c + matrix.c * other.d,
                    d=matrix.b * other.c + matrix.d * other.d,
                    e=matrix.a * other.e + matrix.c * other.f + matrix.e,
                    f=matrix.b * other.e + matrix.d * other.f + matrix.f,
                )
            case _SupportsToMatrix():
                return matrix @ other.to_matrix()
            case Iterable():
                return (matrix @ p for p in other)


class _TransformActionBase(
    serialize.CustomSerializable, _SupportsToMatrix
):
    pass


<<<<<<< HEAD
=======
_TransformFunctionName: TypeAlias = Literal[
    "translate", "scale", "rotate", "skewX", "skewY", "matrix"
]


def _serialize_transform_function(
    name: _TransformFunctionName, *args: serialize.Serializable | None
) -> str:
    args_str = serialize.serialize(arg for arg in args if arg is not None)

    return f"{name}({args_str})"


@final
>>>>>>> a81ef97f
@pydantic.dataclasses.dataclass
class _Translate(_TransformActionBase):
    x: float
    y: float | None = None

    @override
    def serialize(self) -> str:
        return _serialize_transform_function("translate", self.x, self.y)

    @override
    def to_matrix(self) -> Matrix:
        tx = self.x
        ty = self.y if self.y is not None else 0

        return Matrix(1, 0, 0, 1, tx, ty or 0)


@final
class Translate(_Translate):
    @overload
    def __init__(self, x: float, /) -> None: ...

    @overload
    def __init__(self, x: float, y: float, /) -> None: ...

    def __init__(self, x: float, y: float | None = None, /) -> None:
        super().__init__(x=x, y=y)


@pydantic.dataclasses.dataclass
class _Scale(_TransformActionBase):
    x: float
    y: float | None = None

    @override
    def serialize(self) -> str:
        return _serialize_transform_function("scale", self.x, self.y)

    @override
    def to_matrix(self) -> Matrix:
        sx = self.x
        sy = self.y if self.y is not None else self.x

        return Matrix(sx, 0, 0, sy, 0, 0)


@final
class Scale(_Scale):
    @overload
    def __init__(self, x: float, /) -> None: ...

    @overload
    def __init__(self, x: float, y: float, /) -> None: ...

    def __init__(self, x: float, y: float | None = None, /) -> None:
        super().__init__(x=x, y=y)


@pydantic.dataclasses.dataclass
class _Rotate(_TransformActionBase):
    angle: float
    cx: float | None
    cy: float | None

    @pydantic.model_validator(mode="after")
    def __check_cx_cy(self) -> Self:  # pyright: ignore[reportUnusedFunction]
        cx_is_none = self.cx is None
        cy_is_none = self.cy is None

        if cx_is_none != cy_is_none:
            raise ValueError(
                "Both cx and cy must either be provided or omitted"
            )

        return self

    @override
    def serialize(self) -> str:
<<<<<<< HEAD
        angle = serialize.serialize(self.angle)

        if self.cx is None:
            return f"rotate({angle})"

        assert self.cy is not None

        cx, cy = serialize.serialize(self.cx, self.cy)

        return f"rotate({angle} {cx} {cy})"
=======
        return _serialize_transform_function(
            "rotate", self.angle, self.cx, self.cy
        )
>>>>>>> a81ef97f

    @override
    def to_matrix(self) -> Matrix:
        a = math.radians(self.angle)

        cos_a = math.cos(a)
        sin_a = math.sin(a)

        rotation = Matrix(cos_a, sin_a, -sin_a, cos_a, 0, 0)

        if self.cx is None:
            return rotation

        assert self.cy is not None

        return (
            Translate(self.cx, self.cy)
            @ rotation
            @ Translate(-self.cx, -self.cy)
        )


@final
class Rotate(_Rotate):
    @overload
    def __init__(self, angle: float, /) -> None: ...

    @overload
    def __init__(self, angle: float, /, cx: float, cy: float) -> None: ...

    def __init__(
        self,
        angle: float,
        /,
        cx: float | None = None,
        cy: float | None = None,
    ) -> None:
        super().__init__(angle=angle, cx=cx, cy=cy)


@final
@pydantic.dataclasses.dataclass
class SkewX(_TransformActionBase):
    angle: float

    @override
    def serialize(self) -> str:
        return _serialize_transform_function("skewX", self.angle)

    @override
    def to_matrix(self) -> Matrix:
        a = math.radians(self.angle)

        return Matrix(1, 0, math.tan(a), 1, 0, 0)


@final
@pydantic.dataclasses.dataclass
class SkewY(_TransformActionBase):
    angle: float

    @override
    def serialize(self) -> str:
        return _serialize_transform_function("skewY", self.angle)

    @override
    def to_matrix(self) -> Matrix:
        a = math.radians(self.angle)

        return Matrix(1, math.tan(a), 0, 1, 0, 0)


@final
@pydantic.dataclasses.dataclass
class Matrix(_TransformActionBase):
    a: float
    b: float
    c: float
    d: float
    e: float
    f: float

    @override
    def serialize(self) -> str:
        return _serialize_transform_function(
            "matrix", self.a, self.b, self.c, self.d, self.e, self.f
        )

<<<<<<< HEAD
        return f"matrix({a} {b} {c} {d} {e} {f})"

    @override
    def to_matrix(self) -> Matrix:
        return self

=======
>>>>>>> a81ef97f

TransformFunction: TypeAlias = (
    Translate | Scale | Rotate | SkewX | SkewY | Matrix
)

Transform: TypeAlias = list[TransformFunction]


@lark.v_args(inline=True)
class _Transformer(lark.Transformer[object, Transform]):
    number = float

    translate = Translate
    scale = Scale
    rotate = Rotate
    skew_x = SkewX
    skew_y = SkewY
    matrix = Matrix

    transform_ = utils.v_args_to_list


TransformType: TypeAlias = Annotated[
    Transform,
    utils.get_validator(
        grammar="transform.lark", transformer=_Transformer()
    ),
]<|MERGE_RESOLUTION|>--- conflicted
+++ resolved
@@ -9,11 +9,8 @@
 import pydantic
 from typing_extensions import (
     Annotated,
-<<<<<<< HEAD
+    Literal,
     Protocol,
-=======
-    Literal,
->>>>>>> a81ef97f
     Self,
     TypeAlias,
     final,
@@ -26,27 +23,17 @@
 from svglab.attrparse import point, utils
 
 
-def compose(transforms: Iterable[_SupportsToMatrix], /) -> Matrix:
-    """Compose a series of transformations into a single matrix.
-
-    Args:
-        transforms: The transformations to compose.
-
-    Returns:
-        The result of composing the transformations.
-
-    Examples:
-        >>> m1 = Matrix(1, 0, 0, 1, 2, 3)
-        >>> m2 = Matrix(1, 0, 0, 1, 4, 5)
-        >>> m3 = Matrix(1, 0, 0, 1, 6, 7)
-        >>> compose([m1, m2, m3])
-        Matrix(a=1.0, b=0.0, c=0.0, d=1.0, e=12.0, f=15.0)
-
-    """
-    return functools.reduce(
-        operator.matmul,
-        (transform.to_matrix() for transform in transforms),
-    )
+_TransformFunctionName: TypeAlias = Literal[
+    "translate", "scale", "rotate", "skewX", "skewY", "matrix"
+]
+
+
+def _serialize_transform_function(
+    name: _TransformFunctionName, *args: serialize.Serializable | None
+) -> str:
+    args_str = serialize.serialize(arg for arg in args if arg is not None)
+
+    return f"{name}({args_str})"
 
 
 @runtime_checkable
@@ -97,23 +84,50 @@
     pass
 
 
-<<<<<<< HEAD
-=======
-_TransformFunctionName: TypeAlias = Literal[
-    "translate", "scale", "rotate", "skewX", "skewY", "matrix"
-]
-
-
-def _serialize_transform_function(
-    name: _TransformFunctionName, *args: serialize.Serializable | None
-) -> str:
-    args_str = serialize.serialize(arg for arg in args if arg is not None)
-
-    return f"{name}({args_str})"
-
-
-@final
->>>>>>> a81ef97f
+@final
+@pydantic.dataclasses.dataclass
+class Matrix(_TransformActionBase):
+    a: float
+    b: float
+    c: float
+    d: float
+    e: float
+    f: float
+
+    @override
+    def serialize(self) -> str:
+        return _serialize_transform_function(
+            "matrix", self.a, self.b, self.c, self.d, self.e, self.f
+        )
+
+    @override
+    def to_matrix(self) -> Matrix:
+        return self
+
+
+def compose(transforms: Iterable[_SupportsToMatrix], /) -> Matrix:
+    """Compose a series of transformations into a single matrix.
+
+    Args:
+        transforms: The transformations to compose.
+
+    Returns:
+        The result of composing the transformations.
+
+    Examples:
+        >>> m1 = Matrix(1, 0, 0, 1, 2, 3)
+        >>> m2 = Matrix(1, 0, 0, 1, 4, 5)
+        >>> m3 = Matrix(1, 0, 0, 1, 6, 7)
+        >>> compose([m1, m2, m3])
+        Matrix(a=1.0, b=0.0, c=0.0, d=1.0, e=12.0, f=15.0)
+
+    """
+    return functools.reduce(
+        operator.matmul,
+        (transform.to_matrix() for transform in transforms),
+    )
+
+
 @pydantic.dataclasses.dataclass
 class _Translate(_TransformActionBase):
     x: float
@@ -192,22 +206,9 @@
 
     @override
     def serialize(self) -> str:
-<<<<<<< HEAD
-        angle = serialize.serialize(self.angle)
-
-        if self.cx is None:
-            return f"rotate({angle})"
-
-        assert self.cy is not None
-
-        cx, cy = serialize.serialize(self.cx, self.cy)
-
-        return f"rotate({angle} {cx} {cy})"
-=======
         return _serialize_transform_function(
             "rotate", self.angle, self.cx, self.cy
         )
->>>>>>> a81ef97f
 
     @override
     def to_matrix(self) -> Matrix:
@@ -280,36 +281,9 @@
         return Matrix(1, math.tan(a), 0, 1, 0, 0)
 
 
-@final
-@pydantic.dataclasses.dataclass
-class Matrix(_TransformActionBase):
-    a: float
-    b: float
-    c: float
-    d: float
-    e: float
-    f: float
-
-    @override
-    def serialize(self) -> str:
-        return _serialize_transform_function(
-            "matrix", self.a, self.b, self.c, self.d, self.e, self.f
-        )
-
-<<<<<<< HEAD
-        return f"matrix({a} {b} {c} {d} {e} {f})"
-
-    @override
-    def to_matrix(self) -> Matrix:
-        return self
-
-=======
->>>>>>> a81ef97f
-
 TransformFunction: TypeAlias = (
     Translate | Scale | Rotate | SkewX | SkewY | Matrix
 )
-
 Transform: TypeAlias = list[TransformFunction]
 
 
