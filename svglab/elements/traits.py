<<<<<<< HEAD
import abc

from typing_extensions import Protocol

from svglab import models
from svglab.attrparse import d
=======
from __future__ import annotations

from svglab import graphics
>>>>>>> cf959037
from svglab.attrs import groups, regular
from svglab.elements import common, transforms


# common attributes are defined directly on the Tag class
class Element(common.Tag):
    pass


class _GraphicalOperations(Element):
    def get_bbox(
        self, *, visible_only: bool = False
    ) -> graphics.BBox | None:
        """Compute the bounding box of this element.

        The bounding box is the smallest rectangle that contains the entire
        element. If the element is not visible, the bounding box is `None`.

        Args:
            visible_only: If `True`, only the visible parts of the element are
                considered when computing the bounding box. If `False`, the
                bounding box includes all parts of the element (even if they
                are transparent).

        Returns:
            The bounding box of the element, or `None` if the element is not
            visible. The bounding box is a tuple of the form `(x_min, y_min,
            x_max, y_max)`.

        """
        return (
            graphics.visible_bbox(self)
            if visible_only
            else graphics.bbox(self)
        )

    def get_mask(
        self,
        *,
        visible_only: bool = False,
        width: float | None = None,
        height: float | None = None,
    ) -> graphics.Mask:
        """Create a mask of this element.

        A mask is a 2D boolean array with `True` values where the tag is
        located (or visible) in the rendered SVG and `False` values elsewhere.

        Args:
            tag: The tag to create a mask for.
            visible_only: If `True`, only the visible parts of the tag are
                included in the mask. If `False`, the mask includes all parts
                of the tag (even if they are transparent).
            width: The width of the mask. If `None`, the width of the root
                SVG tag in the tree is used.
            height: The height of the mask. If `None`, the height of the root
                SVG tag in the tree is used.

        Returns:
            A 2D boolean array representing the mask of the tag.

        """
        return (
            graphics.visible_mask(self, width=width, height=height)
            if visible_only
            else graphics.mask(self, width=width, height=height)
        )


class GraphicsElement(
    _GraphicalOperations, groups.GraphicalEvents, Element
):
    pass


class Shape(regular.PathLength, GraphicsElement):
    def set_path_length(self, value: float) -> None:
        """Set a new value for the `pathLength` attribute.

        This method sets a new value for the `pathLength` attribute and scales
        the shape's `stroke-dasharray` and `stroke-dashoffset` attributes
        so that the visual appearance of the shape remains unchanged.

        The shape must have the `pathLength` attribute defined. The `Length`
        values of the scaled attributes must be either in percentages (`%`) or
        convertible to user units. Percentage values are not scaled.

        Args:
            value: The new value for the `pathLength` attribute. Must be
                positive.

        Raises:
            ValueError: If the `value` is not positive.
            RuntimeError: If the current path length is `None`.
            SvgUnitConversionError: If the attribute values cannot be converted
                to user units.

        """
        if value <= 0:
            raise ValueError("Path length must be positive")

        if self.pathLength is None:
            raise RuntimeError("Current pathLength must not be None")

        ratio = value / self.pathLength
        transforms.scale_distance_along_a_path_attrs(self, ratio)

        self.pathLength = value


class _PathLike(Protocol):
    d: models.Attr[d.D]


class BasicShape(Shape, metaclass=abc.ABCMeta):
    @abc.abstractmethod
    def to_d(self) -> d.D:
        """Convert this basic shape into path data.

        The resulting path data produce the same visual result as the original
        basic shape.

        Returns:
            A `D` instance representing the path data.

        """
        ...

    @abc.abstractmethod
    def to_path(self) -> _PathLike:
        """Convert this basic shape into a `Path` element.

        The resulting `Path` element's path data produce the same visual result
        as the original basic shape. The `Path` element will have the same
        attributes as the original basic shape.

        Returns:
            A `Path` element representing the basic shape.

        """
        ...


class AnimationElement(
    groups.AnimationEvents, groups.AnimationTiming, Element
):
    pass


class ContainerElement(
    _GraphicalOperations, groups.GraphicalEvents, Element
):
    pass


class DescriptiveElement(Element):
    pass


class FilterPrimitiveElement(groups.FilterPrimitives, Element):
    pass


class GradientElement(Element):
    pass


class GraphicsReferencingElement(Element):
    pass


class LightSourceElement(Element):
    pass


class StructuralElement(Element):
    pass


class TextContentElement(GraphicsElement):
    pass


class TextContentChildElement(Element):
    pass


class TextContentBlockElement(Element):
    pass<|MERGE_RESOLUTION|>--- conflicted
+++ resolved
@@ -1,15 +1,9 @@
-<<<<<<< HEAD
 import abc
 
 from typing_extensions import Protocol
 
-from svglab import models
+from svglab import graphics, models
 from svglab.attrparse import d
-=======
-from __future__ import annotations
-
-from svglab import graphics
->>>>>>> cf959037
 from svglab.attrs import groups, regular
 from svglab.elements import common, transforms
 
