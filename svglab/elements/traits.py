--- conflicted
+++ resolved
@@ -10,7 +10,6 @@
     pass
 
 
-<<<<<<< HEAD
 class _GraphicalOperations(Element):
     def get_bbox(
         self, *, visible_only: bool = False
@@ -62,13 +61,8 @@
 
 
 class GraphicsElement(
-    _GraphicalOperations,
-    groups.GraphicalEvents,  # TODO: check if this is correct
-    Element,
+    _GraphicalOperations, groups.GraphicalEvents, Element
 ):
-=======
-class GraphicsElement(groups.GraphicalEvents, Element):
->>>>>>> 4af8f4f8
     pass
 
 
@@ -86,15 +80,9 @@
     pass
 
 
-<<<<<<< HEAD
 class ContainerElement(
-    _GraphicalOperations,
-    groups.GraphicalEvents,  # TODO: check if this is correct
-    common.PairedTag,
+    _GraphicalOperations, groups.GraphicalEvents, Element
 ):
-=======
-class ContainerElement(groups.GraphicalEvents, Element):
->>>>>>> 4af8f4f8
     pass
 
 
