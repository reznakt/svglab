--- conflicted
+++ resolved
@@ -77,127 +77,6 @@
 class GraphicsElement(
     _GraphicalOperations, groups.GraphicalEvents, Element
 ):
-    pass
-
-
-<<<<<<< HEAD
-class Shape(regular.PathLength, GraphicsElement):
-    def set_path_length(self, value: float) -> None:
-        """Set a new value for the `pathLength` attribute.
-=======
-class Shape(regular.PathLength, regular.Transform, GraphicsElement):
-    pass
->>>>>>> 0bdb869a
-
-        This method sets a new value for the `pathLength` attribute and scales
-        the shape's `stroke-dasharray` and `stroke-dashoffset` attributes
-        so that the visual appearance of the shape remains unchanged.
-
-        The shape must have the `pathLength` attribute defined. The `Length`
-        values of the scaled attributes must be either in percentages (`%`) or
-        convertible to user units. Percentage values are not scaled.
-
-        Args:
-            value: The new value for the `pathLength` attribute. Must be
-                positive.
-
-        Raises:
-            ValueError: If the `value` is not positive.
-            RuntimeError: If the current path length is `None`.
-            SvgUnitConversionError: If the attribute values cannot be converted
-                to user units.
-
-        """
-        if value <= 0:
-            raise ValueError("Path length must be positive")
-
-        if self.pathLength is None:
-            raise RuntimeError("Current pathLength must not be None")
-
-        ratio = value / self.pathLength
-        transforms.scale_distance_along_a_path_attrs(self, ratio)
-
-        self.pathLength = value
-
-
-class _PathLike(Protocol):
-    d: models.Attr[d.D]
-
-
-class BasicShape(Shape, metaclass=abc.ABCMeta):
-    @abc.abstractmethod
-    def to_d(self) -> d.D:
-        """Convert this basic shape into path data.
-
-        The resulting path data produce the same visual result as the original
-        basic shape.
-
-        Returns:
-            A `D` instance representing the path data.
-
-        """
-        ...
-
-    @abc.abstractmethod
-    def to_path(self) -> _PathLike:
-        """Convert this basic shape into a `Path` element.
-
-        The resulting `Path` element's path data produce the same visual result
-        as the original basic shape. The `Path` element will have the same
-        attributes as the original basic shape.
-
-        Returns:
-            A `Path` element representing the basic shape.
-
-        """
-        ...
-
-
-class AnimationElement(
-    groups.AnimationEvents, groups.AnimationTiming, Element
-):
-    pass
-
-
-class ContainerElement(
-    _GraphicalOperations, groups.GraphicalEvents, Element
-):
-    pass
-
-
-class DescriptiveElement(Element):
-    pass
-
-
-class FilterPrimitiveElement(groups.FilterPrimitives, Element):
-    pass
-
-
-class GradientElement(Element):
-    pass
-
-
-class GraphicsReferencingElement(Element):
-    pass
-
-
-class LightSourceElement(Element):
-    pass
-
-
-class StructuralElement(Element):
-    pass
-
-
-class TextContentElement(GraphicsElement):
-    pass
-
-
-class TextContentChildElement(Element):
-    pass
-
-
-class TextContentBlockElement(Element):
     pass
 
 
@@ -311,4 +190,120 @@
 
         if recursive:
             for child in self.find_all(SupportsTransform):
-                child.reify(limit=limit, recursive=True)+                child.reify(limit=limit, recursive=True)
+
+
+class Shape(regular.PathLength, SupportsTransform, GraphicsElement):
+    def set_path_length(self, value: float) -> None:
+        """Set a new value for the `pathLength` attribute.
+
+        This method sets a new value for the `pathLength` attribute and scales
+        the shape's `stroke-dasharray` and `stroke-dashoffset` attributes
+        so that the visual appearance of the shape remains unchanged.
+
+        The shape must have the `pathLength` attribute defined. The `Length`
+        values of the scaled attributes must be either in percentages (`%`) or
+        convertible to user units. Percentage values are not scaled.
+
+        Args:
+            value: The new value for the `pathLength` attribute. Must be
+                positive.
+
+        Raises:
+            ValueError: If the `value` is not positive.
+            RuntimeError: If the current path length is `None`.
+            SvgUnitConversionError: If the attribute values cannot be converted
+                to user units.
+
+        """
+        if value <= 0:
+            raise ValueError("Path length must be positive")
+
+        if self.pathLength is None:
+            raise RuntimeError("Current pathLength must not be None")
+
+        ratio = value / self.pathLength
+        transforms.scale_distance_along_a_path_attrs(self, ratio)
+
+        self.pathLength = value
+
+
+class _PathLike(Protocol):
+    d: models.Attr[d.D]
+
+
+class BasicShape(Shape, metaclass=abc.ABCMeta):
+    @abc.abstractmethod
+    def to_d(self) -> d.D:
+        """Convert this basic shape into path data.
+
+        The resulting path data produce the same visual result as the original
+        basic shape.
+
+        Returns:
+            A `D` instance representing the path data.
+
+        """
+        ...
+
+    @abc.abstractmethod
+    def to_path(self) -> _PathLike:
+        """Convert this basic shape into a `Path` element.
+
+        The resulting `Path` element's path data produce the same visual result
+        as the original basic shape. The `Path` element will have the same
+        attributes as the original basic shape.
+
+        Returns:
+            A `Path` element representing the basic shape.
+
+        """
+        ...
+
+
+class AnimationElement(
+    groups.AnimationEvents, groups.AnimationTiming, Element
+):
+    pass
+
+
+class ContainerElement(
+    _GraphicalOperations, groups.GraphicalEvents, Element
+):
+    pass
+
+
+class DescriptiveElement(Element):
+    pass
+
+
+class FilterPrimitiveElement(groups.FilterPrimitives, Element):
+    pass
+
+
+class GradientElement(Element):
+    pass
+
+
+class GraphicsReferencingElement(Element):
+    pass
+
+
+class LightSourceElement(Element):
+    pass
+
+
+class StructuralElement(Element):
+    pass
+
+
+class TextContentElement(GraphicsElement):
+    pass
+
+
+class TextContentChildElement(Element):
+    pass
+
+
+class TextContentBlockElement(Element):
+    pass