--- conflicted
+++ resolved
@@ -24,7 +24,6 @@
     regular.D,
     regular.ExternalResourcesRequired,
     regular.Style,
-    traits.SupportsTransform,
     traits.Shape,
     traits.Element,
 ):
@@ -215,10 +214,6 @@
     regular.ExternalResourcesRequired,
     regular.R,
     regular.Style,
-<<<<<<< HEAD
-    traits.SupportsTransform,
-=======
->>>>>>> 0bdb869a
     traits.BasicShape,
     traits.Element,
 ):
@@ -301,10 +296,6 @@
     regular.Rx,
     regular.Ry,
     regular.Style,
-<<<<<<< HEAD
-    traits.SupportsTransform,
-=======
->>>>>>> 0bdb869a
     traits.BasicShape,
     traits.Element,
 ):
@@ -789,10 +780,6 @@
     regular.Class,
     regular.ExternalResourcesRequired,
     regular.Style,
-<<<<<<< HEAD
-    traits.SupportsTransform,
-=======
->>>>>>> 0bdb869a
     regular.X1,
     regular.X2,
     regular.Y1,
@@ -897,22 +884,6 @@
 
 
 @final
-<<<<<<< HEAD
-=======
-class Path(
-    groups.ConditionalProcessing,
-    regular.Class,
-    regular.D,
-    regular.ExternalResourcesRequired,
-    regular.Style,
-    traits.Shape,
-    traits.Element,
-):
-    pass
-
-
-@final
->>>>>>> 0bdb869a
 class Pattern(
     groups.Xlink,
     regular.Class,
@@ -939,10 +910,6 @@
     regular.ExternalResourcesRequired,
     regular.Points,
     regular.Style,
-<<<<<<< HEAD
-    traits.SupportsTransform,
-=======
->>>>>>> 0bdb869a
     traits.BasicShape,
     traits.Element,
 ):
@@ -962,10 +929,6 @@
     regular.ExternalResourcesRequired,
     regular.Points,
     regular.Style,
-<<<<<<< HEAD
-    traits.SupportsTransform,
-=======
->>>>>>> 0bdb869a
     traits.BasicShape,
     traits.Element,
 ):
@@ -1008,10 +971,6 @@
     regular.Rx,
     regular.Ry,
     regular.Style,
-<<<<<<< HEAD
-    traits.SupportsTransform,
-=======
->>>>>>> 0bdb869a
     regular.Width,
     regular.XCoordinate,
     regular.YCoordinate,
