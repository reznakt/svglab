--- conflicted
+++ resolved
@@ -6,17 +6,12 @@
 
 from svglab import elements, utils
 
-<<<<<<< HEAD
+
 Parser: TypeAlias = Literal["html.parser", "lxml", "lxml-xml", "html5lib"]
 """ Type for parsers supported by BeautifulSoup. """
 
 
 DEFAULT_PARSER: Final[Parser] = "lxml-xml"
-=======
-
-DEFAULT_PARSER: Final[types.Parser] = "lxml-xml"
->>>>>>> a1c78d00
-"""The default parser to use when parsing SVG documents."""
 
 
 TAG_NAME_TO_CLASS: Final = {
