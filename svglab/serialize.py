--- conflicted
+++ resolved
@@ -8,11 +8,7 @@
 import pydantic
 from typing_extensions import Final, Literal, TypeAlias, TypeIs, overload
 
-<<<<<<< HEAD
-from svglab import models, protocols, utils
-=======
-from svglab import utils
->>>>>>> 2d271a01
+from svglab import protocols, utils
 
 
 _ColorMode: TypeAlias = Literal[
