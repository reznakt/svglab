--- conflicted
+++ resolved
@@ -15,11 +15,7 @@
     runtime_checkable,
 )
 
-<<<<<<< HEAD
-from svglab import errors, utils
-=======
-from svglab import serialize, utils
->>>>>>> 255661a0
+from svglab import errors, serialize, utils
 from svglab.attrparse import color, length
 from svglab.elements import common
 
