import functools
import re
import reprlib
from collections.abc import Callable

import pydantic
<<<<<<< HEAD
from pydantic import Field
from typing_extensions import Annotated, TypeAlias, TypeVar, override
=======
import pydantic_core.core_schema
from typing_extensions import (
    Annotated,
    Protocol,
    Self,
    TypeAlias,
    TypeVar,
    override,
    runtime_checkable,
)
>>>>>>> 2d271a01


_T = TypeVar("_T")
_T_co = TypeVar("_T_co", covariant=True)
_ListOrTupleT = TypeVar("_ListOrTupleT", list[str], tuple[str])

_T1 = TypeVar("_T1")
_T2 = TypeVar("_T2")
_T3 = TypeVar("_T3")
_T4 = TypeVar("_T4")


Attr: TypeAlias = _T_co | None
""" Pydantic field for an attribute. """


def _parse_list(
    text: str, /, collection: type[_ListOrTupleT] = list
) -> _ListOrTupleT:
    """Parse a string into a list of strings.

    Items are separated by whitespace or commas.

    Args:
        text: The string to parse.
        collection: The type of collection to return.

    Returns:
        A collection of strings.

    Examples:
        >>> _parse_list("a b c")
        ['a', 'b', 'c']
        >>> _parse_list("a, b, c")
        ['a', 'b', 'c']
        >>> _parse_list("a b, c")
        ['a', 'b', 'c']
        >>> _parse_list("a,b,c")
        ['a', 'b', 'c']
        >>> _parse_list("")
        []

    """
    result = (part for part in re.split(r"\s+|\s*,\s*", text) if part)
    return collection(result)


def get_validator(
    func: Callable[[str], object], /
) -> pydantic.BeforeValidator:
    def validator(value: object) -> object:
        if isinstance(value, str):
            return func(value)

        return value

    return pydantic.BeforeValidator(validator)


List: TypeAlias = Annotated[
    list[_T],
    get_validator(functools.partial(_parse_list, collection=list)),
]
"""Pydantic field for a list of strings. Uses `_parse_list` as a validator."""

Tuple: TypeAlias = Annotated[
    _T, get_validator(functools.partial(_parse_list, collection=tuple))
]
"""Pydantic field for a tuple of strings. Uses `_parse_list` as a validator."""

# unfortunately, there doesn't seem to be a better way to do this
# see https://github.com/python/typing/issues/779
Tuple1: TypeAlias = Tuple[tuple[_T1]]
Tuple2: TypeAlias = Tuple[tuple[_T1, _T2]]
Tuple3: TypeAlias = Tuple[tuple[_T1, _T2, _T3]]
Tuple4: TypeAlias = Tuple[tuple[_T1, _T2, _T3, _T4]]


class BaseModel(pydantic.BaseModel):
    """Pydantic BaseModel with sane defaults and a few extra tweaks."""

    model_config = pydantic.ConfigDict(
        allow_inf_nan=False,
        extra="forbid",
        strict=True,
        validate_assignment=True,
        validate_default=True,
        validate_return=True,
    )

    # patch pydantic's __repr__ so that is doesn't break on cyclic models
    # see https://github.com/pydantic/pydantic/issues/9424
    @reprlib.recursive_repr()
    @override
    def __repr__(self) -> str:
        return super().__repr__()

    @override
    def __str__(self) -> str:
        return repr(self)<|MERGE_RESOLUTION|>--- conflicted
+++ resolved
@@ -4,21 +4,7 @@
 from collections.abc import Callable
 
 import pydantic
-<<<<<<< HEAD
-from pydantic import Field
 from typing_extensions import Annotated, TypeAlias, TypeVar, override
-=======
-import pydantic_core.core_schema
-from typing_extensions import (
-    Annotated,
-    Protocol,
-    Self,
-    TypeAlias,
-    TypeVar,
-    override,
-    runtime_checkable,
-)
->>>>>>> 2d271a01
 
 
 _T = TypeVar("_T")
