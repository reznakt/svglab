--- conflicted
+++ resolved
@@ -1,6 +1,5 @@
-<<<<<<< HEAD
-from .color import Color, ColorType
-from .d import (
+from svglab.attrs.color import Color, ColorType
+from svglab.attrs.d import (
     ArcTo,
     CubicBezierTo,
     D,
@@ -9,25 +8,16 @@
     PathCommandBase,
     QuadraticBezierTo,
 )
-from .length import Length, LengthType, LengthUnit
-from .names import (
-=======
-from svglab.attrs.color import Color, ColorType
 from svglab.attrs.length import Length, LengthType, LengthUnit
 from svglab.attrs.names import (
->>>>>>> a1c78d00
     ATTR_NAME_TO_NORMALIZED,
     ATTRIBUTE_NAMES,
     AttributeName,
     normalize_attr_name,
 )
-<<<<<<< HEAD
-from .point import Point, PointType
-from .points import Points, PointsType
-from .transform import (
-=======
+from svglab.attrs.point import Point, PointType
+from svglab.attrs.points import Points, PointsType
 from svglab.attrs.transform import (
->>>>>>> a1c78d00
     Matrix,
     Rotate,
     Scale,
