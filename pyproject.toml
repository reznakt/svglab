--- conflicted
+++ resolved
@@ -40,13 +40,10 @@
 pydantic-extra-types = "^2.10.1"
 useful-types = "^0.2.1"
 typing-extensions = "^4.12.2"
-<<<<<<< HEAD
 typeguard = "^4.4.1"
-=======
 resvg-py = "^0.1.6"
 pillow = "^11.1.0"
 numpy = "^2.2.2"
->>>>>>> cf959037
 
 [tool.poetry.group.types.dependencies]
 types-beautifulsoup4 = "^4.12.0.20241020"
